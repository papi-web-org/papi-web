--- conflicted
+++ resolved
@@ -34,14 +34,10 @@
 
 
 @total_ordering
-class Event(ConfigReader):
+class Event:
     def __init__(self, event_id: str, silent: bool = True):
         self.__id: str = event_id
-<<<<<<< HEAD
         self.reader = ConfigReader(EVENTS_PATH / f'{self.id}.ini', silent=silent)
-=======
-        super().__init__(Path(EVENTS_PATH, f'{self.id}.ini'), silent=silent)
->>>>>>> 53d183c4
         self.__name: str = self.__id
         self.__path: Path = Path('papi')
         self.__css: Optional[str] = None
@@ -126,11 +122,7 @@
         try:
             self.__name = section[key]
             if not self.__name:
-<<<<<<< HEAD
-                self.reader._add_error('option vide', section, key)
-=======
-                self._add_error('option vide', section_key, key)
->>>>>>> 53d183c4
+                self.reader._add_error('option vide', section_key, key)
                 return
         except KeyError:
             self.__name = default_name
@@ -196,29 +188,17 @@
         section_keys: List[str] = ['name', 'path', 'update_password', 'css', ]
         for key, value in section.items():
             if key not in section_keys:
-<<<<<<< HEAD
-                self.reader._add_warning('option inconnue', section, key)
-=======
-                self._add_warning('option inconnue', section_key, key)
->>>>>>> 53d183c4
+                self.reader._add_warning('option inconnue', section_key, key)
 
     def __rename_section(self, old_section_key: str, new_section_key: str):
         # NOTE(Amaras) this can add values that are in DEFAULTSEC if any.
         # This can also cause a crash if we're trying to delete DEFAULTSEC,
         # as deleting DEFAUTLSEC causes a ValueError.
-<<<<<<< HEAD
-        self.reader[new_name] = self.reader[old_name]
-        del self.reader[old_name]
+        self.reader[new_section_key] = self.reader[old_section_key]
+        del self.reader[old_section_key]
 
     def __build_tournaments(self):
-        tournament_ids: List[str] = self.reader._get_subsections_with_prefix('tournament')
-=======
-        self[new_section_key] = self[old_section_key]
-        del self[old_section_key]
-
-    def __build_tournaments(self):
-        tournament_ids: List[str] = self._get_subsection_keys_with_prefix('tournament')
->>>>>>> 53d183c4
+        tournament_ids: List[str] = self.reader._get_subsection_keys_with_prefix('tournament')
         # NOTE(Amaras) Special case of tournament: handicap depends on
         # the [tournament] section being there.
         if 'handicap' in tournament_ids:
@@ -236,39 +216,21 @@
                 )
                 return
             default_tournament_id: str = 'default'
-<<<<<<< HEAD
-            old_tournament_section: str = 'tournament'
-            new_tournament_section: str = 'tournament.' + default_tournament_id
-            self.__rename_section(old_tournament_section, new_tournament_section)
-            self.reader._add_debug(
-                f'un seul tournoi, la rubrique [{old_tournament_section}] a '
-                f'été renommée [{new_tournament_section}]',
-                old_tournament_section
-            )
-            old_handicap_section: str = 'tournament.handicap'
-            if self.reader.has_section(old_handicap_section):
-                new_handicap_section = f'tournament.{default_tournament_id}.handicap'
-                self.__rename_section(old_handicap_section, new_handicap_section)
-                self.reader._add_debug(
-                    f'un seul tournoi, la rubrique [{old_handicap_section}] a '
-                    f'été renommée [{new_tournament_section}]'
-=======
             old_tournament_section_key: str = 'tournament'
             new_tournament_section_key: str = 'tournament.' + default_tournament_id
             self.__rename_section(old_tournament_section_key, new_tournament_section_key)
-            self._add_debug(
+            self.reader._add_debug(
                 f'un seul tournoi, la rubrique [{old_tournament_section_key}] a '
                 f'été renommée [{new_tournament_section_key}]',
                 old_tournament_section_key
             )
             old_handicap_section_key: str = 'tournament.handicap'
-            if self.has_section(old_handicap_section_key):
+            if old_handicap_section_key in self.reader:
                 new_handicap_section_key = f'tournament.{default_tournament_id}.handicap'
                 self.__rename_section(old_handicap_section_key, new_handicap_section_key)
-                self._add_debug(
+                self.reader._add_debug(
                     f'un seul tournoi, la rubrique [{old_handicap_section_key}] a '
                     f'été renommée [{new_tournament_section_key}]'
->>>>>>> 53d183c4
                 )
             tournament_ids.append(default_tournament_id)
         elif not tournament_ids:
@@ -284,25 +246,16 @@
         try:
             section = self.reader[section_key]
         except KeyError:
-<<<<<<< HEAD
-            self.reader._add_error('Pas de tournoi trouvé', section_key)
-=======
-            self._add_error('Tournoi non trouvé', section_key)
-            return
->>>>>>> 53d183c4
+            self.reader._add_error('Tournoi non trouvé', section_key)
+            return
         key = 'path'
         default_path: Path = self.path
         path: Path = default_path
         try:
             path = section[key]
         except KeyError:
-<<<<<<< HEAD
             self.reader._add_debug(
-                    f'option absente, par dfault [{default_path}]',
-=======
-            self._add_debug(
                     f'option absente, par défault [{default_path}]',
->>>>>>> 53d183c4
                     section_key,
                     key
             )
@@ -357,17 +310,10 @@
         file: Path = path / f'{filename}.papi'
         # NOTE(Amaras) TOC/TOU bug
         if not file.exists():
-<<<<<<< HEAD
-            self.reader._add_error(f'le fichier [{file}] n\'existe pas, tournoi ignoré', section)
+            self.reader._add_error(f'le fichier [{file}] n\'existe pas, tournoi ignoré', section_key)
             return
         if not file.is_file():
-            self.reader._add_error(f'[{file}] n\'est pas un fichier, tournoi ignoré', section)
-=======
-            self._add_error(f'le fichier [{file}] n\'existe pas, tournoi ignoré', section_key)
-            return
-        if not file.is_file():
-            self._add_error(f'[{file}] n\'est pas un fichier, tournoi ignoré', section_key)
->>>>>>> 53d183c4
+            self.reader._add_error(f'[{file}] n\'est pas un fichier, tournoi ignoré', section_key)
             return
         key = 'name'
         default_name: str = tournament_id
@@ -416,15 +362,9 @@
             ]
         for key, value in section.items():
             if key not in section_keys:
-<<<<<<< HEAD
-                self.reader._add_warning('option inconnue', section, key)
-        handicap_section = 'tournament.' + tournament_id + '.handicap'
-        handicap_values = self.__build_tournament_handicap(handicap_section)
-=======
-                self._add_warning('option inconnue', section_key, key)
+                self.reader._add_warning('option inconnue', section_key, key)
         handicap_section_key = 'tournament.' + tournament_id + '.handicap'
         handicap_values = self.__build_tournament_handicap(handicap_section_key)
->>>>>>> 53d183c4
         if handicap_values[0] is not None and ffe_id is not None:
             self.reader._add_warning(
                 'les tournois à handicap ne devraient pas être homologués',
@@ -468,11 +408,7 @@
 
     def __build_tournament_handicap(self, section_key: str) -> HandicapTournament:
         try:
-<<<<<<< HEAD
-            handicap_section = self.reader[section]
-=======
-            handicap_section = self[section_key]
->>>>>>> 53d183c4
+            handicap_section = self.reader[section_key]
         except KeyError:
             return HandicapTournament()
         section_keys: List[str] = [
@@ -482,15 +418,9 @@
             'penalty_value',
             'min_time',
         ]
-<<<<<<< HEAD
-        for key in self.reader[section]:
+        for key in self.reader[section_key]:
             if key not in section_keys:
-                self.reader._add_warning('option inconnue', section, key)
-=======
-        for key in self[section_key]:
-            if key not in section_keys:
-                self._add_warning('option inconnue', section_key, key)
->>>>>>> 53d183c4
+                self.reader._add_warning('option inconnue', section_key, key)
         ignore_message = 'configuration de handicap ignorée'
         positive_messages = (
             f'La rubrique est en fait une option, {ignore_message}',
@@ -578,11 +508,7 @@
         )
 
     def __build_templates(self):
-<<<<<<< HEAD
-        template_ids: List[str] = self.reader._get_subsections_with_prefix('template')
-=======
-        template_ids: List[str] = self._get_subsection_keys_with_prefix('template')
->>>>>>> 53d183c4
+        template_ids: List[str] = self.reader._get_subsection_keys_with_prefix('template')
         if not template_ids:
             self.reader._add_debug('aucun modèle déclaré', 'template.*')
             return
@@ -593,13 +519,8 @@
 
     def __build_template(self, template_id: str):
         template: Template = Template(template_id)
-<<<<<<< HEAD
-        section = f'template.{template_id}'
-        template_section = self.reader[section]
-=======
         section_key = f'template.{template_id}'
-        template_section = self[section_key]
->>>>>>> 53d183c4
+        template_section = self.reader[section_key]
         for key, value in template_section.items():
             if key not in self.screen_keys:
                 self.reader._add_warning(
@@ -609,13 +530,8 @@
                 )
             else:
                 template.add_data(None, key, value)
-<<<<<<< HEAD
-        subsections = self.reader._get_subsections_with_prefix(
-            section,
-=======
-        subsection_keys = self._get_subsection_keys_with_prefix(
+        subsection_keys = self.reader._get_subsection_keys_with_prefix(
             section_key,
->>>>>>> 53d183c4
             first_level_only=False
         )
         for sub_section_key in subsection_keys:
@@ -629,13 +545,8 @@
             # NOTE(Amaras) Nesting subsections in the Python INI parser
             # (ConfigParser) only works because nested subsections have
             # unique names. Is this behaviour expected?
-<<<<<<< HEAD
-            subsection_key = f'{section}.{sub_section}'
+            subsection_key = f'{section_key}.{sub_section_key}'
             for key, value in self.reader.items(subsection_key):
-=======
-            subsection_key = f'{section_key}.{sub_section_key}'
-            for key, value in self.items(subsection_key):
->>>>>>> 53d183c4
                 if key not in self.screen_set_keys:
                     self.reader._add_warning(
                         'option de modèle inconnue, ignorée',
@@ -647,11 +558,7 @@
         self.__templates[template_id] = template
 
     def __build_families(self):
-<<<<<<< HEAD
-        family_ids: List[str] = self.reader._get_subsections_with_prefix('family')
-=======
-        family_ids: List[str] = self._get_subsection_keys_with_prefix('family')
->>>>>>> 53d183c4
+        family_ids: List[str] = self.reader._get_subsection_keys_with_prefix('family')
         if not family_ids:
             self.reader._add_debug('aucune famille déclarée', 'family.*')
             return
@@ -659,13 +566,8 @@
             self.__build_family(family_id)
 
     def __build_family(self, family_id: str):
-<<<<<<< HEAD
-        section = f'family.{family_id}'
-        family_section = self.reader[section]
-=======
         section_key = f'family.{family_id}'
-        family_section = self[section_key]
->>>>>>> 53d183c4
+        family_section = self.reader[section_key]
         section_keys = ['template', 'range', ]
         for key in family_section:
             if key not in section_keys:
@@ -678,11 +580,7 @@
         try:
             template_id = family_section[key]
         except KeyError:
-<<<<<<< HEAD
-            self.reader._add_warning('option absente, famille ignorée', section, key)
-=======
-            self._add_warning('option absente, famille ignorée', section_key, key)
->>>>>>> 53d183c4
+            self.reader._add_warning('option absente, famille ignorée', section_key, key)
             return
         if template_id not in self.templates:
             self.reader._add_warning(
@@ -696,11 +594,7 @@
         try:
             range_str = family_section[key]
         except KeyError:
-<<<<<<< HEAD
-            self.reader._add_warning('option absente, famille ignorée', section, key)
-=======
-            self._add_warning('option absente, famille ignorée', section_key, key)
->>>>>>> 53d183c4
+            self.reader._add_warning('option absente, famille ignorée', section_key, key)
             return
 
         family_indices: Optional[List[str]] = None
@@ -740,62 +634,33 @@
             screen_section_key = f'screen.{screen_id}'
             # TODO(Amaras) Could this check be replaced with a .setdefault()?
             # https://docs.python.org/3/library/stdtypes.html?highlight=dict#dict.setdefault
-<<<<<<< HEAD
-            if not self.reader.has_section(screen_section):
-                self.reader._add_debug('rubrique ajoutée', screen_section)
-                self.reader[screen_section] = {}
-            self.reader[screen_section]['__family__'] = family_id
-            for sub_section, properties in template.data.items():
-                if sub_section is None:
-                    new_section = screen_section
-=======
-            if not self.has_section(screen_section_key):
-                self._add_debug('rubrique ajoutée', screen_section_key)
-                self[screen_section_key] = {}
-            self[screen_section_key]['__family__'] = family_id
+            if not self.reader.has_section(screen_section_key):
+                self.reader._add_debug('rubrique ajoutée', screen_section_key)
+                self.reader[screen_section_key] = {}
+            self.reader[screen_section_key]['__family__'] = family_id
             for sub_section_key, properties in template.data.items():
                 if sub_section_key is None:
                     new_section_key = screen_section_key
->>>>>>> 53d183c4
                 else:
                     new_section_key = f'{screen_section_key}.{sub_section_key}'
                 # TODO(Amaras) setdefault()?
-<<<<<<< HEAD
-                if not self.reader.has_section(new_section):
-                    self.reader._add_debug('rubrique ajoutée', new_section)
-                    self.reader.add_section(new_section)
+                if not self.reader.has_section(new_section_key):
+                    sel.reader._add_debug('rubrique ajoutée', new_section_key)
+                    sel.reader.add_section(new_section_key)
                 for key, value in properties.items():
                     # TODO(Amaras) This is definitely a .setdefault() in waiting
-                    if not self.reader.has_option(new_section, key):
+                    if not sel.reader.has_option(new_section_key, key):
                         new_value = value.replace('?', screen_index)
-                        self.reader[new_section][key] = new_value
-                        self.reader._add_debug(
-=======
-                if not self.has_section(new_section_key):
-                    self._add_debug('rubrique ajoutée', new_section_key)
-                    self.add_section(new_section_key)
-                for key, value in properties.items():
-                    # TODO(Amaras) This is definitely a .setdefault() in waiting
-                    if not self.has_option(new_section_key, key):
-                        new_value = value.replace('?', screen_index)
-                        self[new_section_key][key] = new_value
-                        self._add_debug(
->>>>>>> 53d183c4
+                        sel.reader[new_section_key][key] = new_value
+                        sel.reader._add_debug(
                             f'option ajoutée avec la valeur [{new_value}]',
                             new_section_key,
                             key
                         )
-<<<<<<< HEAD
-            self.reader._add_debug(f'écran [{screen_id}] ajouté', section)
+            self.reader._add_debug(f'écran [{screen_id}] ajouté', section_key)
 
     def __build_screens(self):
-        screen_ids: List[str] = self.reader._get_subsections_with_prefix('screen')
-=======
-            self._add_debug(f'écran [{screen_id}] ajouté', section_key)
-
-    def __build_screens(self):
-        screen_ids: List[str] = self._get_subsection_keys_with_prefix('screen')
->>>>>>> 53d183c4
+        screen_ids: List[str] = self.reader._get_subsection_keys_with_prefix('screen')
         if not screen_ids:
             self.reader._add_info(
                 'aucun écran défini, ajout des écrans par défaut',
@@ -834,15 +699,9 @@
                 }
                 menu: str = ','.join((screen_id for screen_id in data))
                 for screen_id, options in data.items():
-<<<<<<< HEAD
-                    section: str = f'screen.{screen_id}'
-                    self.reader[section] = options
-                    self.reader[section]['menu'] = menu
-=======
                     section_key: str = f'screen.{screen_id}'
-                    self[section_key] = options
-                    self[section_key]['menu'] = menu
->>>>>>> 53d183c4
+                    self.reader[section_key] = options
+                    self.reader[section_key]['menu'] = menu
                     screen_ids.append(screen_id)
                     self.reader._add_debug(
                         f"l'écran [{screen_id}] a été ajouté",
@@ -860,13 +719,8 @@
                     },
                 }
                 for screen_id, options in data.items():
-<<<<<<< HEAD
-                    section: str = f'screen.{screen_id}'
-                    self.reader[section] = options
-=======
                     section_key: str = f'screen.{screen_id}'
-                    self[section_key] = options
->>>>>>> 53d183c4
+                    self.reader[section_key] = options
         for screen_id in screen_ids:
             self.__build_screen(screen_id)
         if not len(self.__screens):
@@ -929,13 +783,8 @@
     ]
 
     def __build_screen(self, screen_id: str):
-<<<<<<< HEAD
-        section = f'screen.{screen_id}'
-        screen_section = self.reader[section]
-=======
         section_key = f'screen.{screen_id}'
-        screen_section = self[section_key]
->>>>>>> 53d183c4
+        screen_section = self.reader[section_key]
         key = 'template'
         with suppress(KeyError):
             template_id = screen_section[key]
@@ -951,77 +800,43 @@
                 if sub_section_key is None:
                     new_section_key = section_key
                 else:
-<<<<<<< HEAD
-                    new_section = f'{section}.{sub_section}'
-                if not new_section not in self:
-                    self.reader[new_section] = {}
+                    new_section_key = f'{section_key}.{sub_section_key}'
+                if not new_section_key not in self.reader:
+                    self.reader[new_section_key] = {}
                 for key, value in properties.items():
-                    self.reader[new_section].setdefault(key, value)
-=======
-                    new_section_key = f'{section_key}.{sub_section_key}'
-                if not new_section_key not in self:
-                    self[new_section_key] = {}
-                for key, value in properties.items():
-                    self[new_section_key].setdefault(key, value)
->>>>>>> 53d183c4
+                    self.reader[new_section_key].setdefault(key, value)
         key = 'type'
         try:
             screen_type = screen_section[key]
         except KeyError:
-<<<<<<< HEAD
             self.reader._add_warning(
-                f"type d'écran invalide [{screen_type}], écran ignoré",
-                section,
-=======
-            self._add_warning(
                 f"type d'écran non précisé, écran ignoré",
                 section_key,
->>>>>>> 53d183c4
                 key
             )
             return
         screen_set_section_keys: List[str] = []
         screen_set_single_section_key = f'{section_key}.{screen_type}'
         if screen_type == SCREEN_TYPE_BOARDS:
-<<<<<<< HEAD
-            if screen_set_single_section in self:
-                screen_set_sections = [screen_set_single_section, ]
-                for screen_set_sub_section in self.reader._get_subsections_with_prefix(screen_set_single_section):
-                    self.reader._add_warning(
-=======
-            if screen_set_single_section_key in self:
+            if screen_set_single_section_key in self.reader:
                 screen_set_section_keys = [screen_set_single_section_key, ]
                 for screen_set_sub_section_key in self._get_subsection_keys_with_prefix(screen_set_single_section_key):
-                    self._add_warning(
->>>>>>> 53d183c4
+                    self.reader._add_warning(
                         'rubrique non prise en compte, supprimez la rubrique '
                         f'[{screen_set_single_section_key}] pour cela',
                         f'{screen_set_single_section_key}.{screen_set_sub_section_key}'
                     )
             else:
-<<<<<<< HEAD
-                screen_set_sections = [
-                    f'{screen_set_single_section}.{sub_section}'
-                    for sub_section
-                    in self.reader._get_subsections_with_prefix(screen_set_single_section)
-=======
                 screen_set_section_keys = [
                     f'{screen_set_single_section_key}.{sub_section_key}'
                     for sub_section_key
-                    in self._get_subsection_keys_with_prefix(screen_set_single_section_key)
->>>>>>> 53d183c4
+                    in self.reader._get_subsection_keys_with_prefix(screen_set_single_section_key)
                 ]
             if not screen_set_section_keys:
                 if len(self.tournaments) == 1:
-<<<<<<< HEAD
-                    self.reader[screen_set_single_section] = {}
-                    screen_set_sections.append(screen_set_single_section)
+                    self.reader[screen_set_single_section_key] = {}
+                    screen_set_section_keys.append(screen_set_single_section_key)
                     self.reader._add_info(
-=======
-                    self[screen_set_single_section_key] = {}
-                    screen_set_section_keys.append(screen_set_single_section_key)
-                    self._add_info(
->>>>>>> 53d183c4
                         'un seul tournoi, la rubrique '
                         f'[{screen_set_single_section_key}] a été ajoutée',
                         section_key
@@ -1033,43 +848,24 @@
                     )
                     return
         elif screen_type == SCREEN_TYPE_PLAYERS:
-<<<<<<< HEAD
-            if screen_set_single_section in self:
-                screen_set_sections = [screen_set_single_section, ]
-                for screen_set_sub_section in self.reader._get_subsections_with_prefix(screen_set_single_section):
-                    self.reader._add_warning(
-=======
-            if screen_set_single_section_key in self:
+            if screen_set_single_section_key in self.reader:
                 screen_set_section_keys = [screen_set_single_section_key, ]
                 for screen_set_sub_section_key in self._get_subsection_keys_with_prefix(screen_set_single_section_key):
-                    self._add_warning(
->>>>>>> 53d183c4
+                    self.reader._add_warning(
                         'rubrique non prise en compte, supprimez la rubrique '
                         f'[{screen_set_single_section_key}] pour cela',
                         f'{screen_set_single_section_key}.{screen_set_sub_section_key}'
                     )
             else:
-<<<<<<< HEAD
-                screen_set_sections = [
-                    screen_set_single_section + '.' + sub_section
-                    for sub_section in self.reader._get_subsections_with_prefix(screen_set_single_section)
-=======
                 screen_set_section_keys = [
                     screen_set_single_section_key + '.' + sub_section_key
-                    for sub_section_key in self._get_subsection_keys_with_prefix(screen_set_single_section_key)
->>>>>>> 53d183c4
+                    for sub_section_key in self.reader._get_subsection_keys_with_prefix(screen_set_single_section_key)
                 ]
             if not screen_set_section_keys:
                 if len(self.tournaments) == 1:
-<<<<<<< HEAD
-                    self.reader[screen_set_single_section] = {}
-                    screen_set_sections.append(screen_set_single_section)
+                    self.reader[screen_set_single_section_key] = {}
+                    screen_set_section_keys.append(screen_set_single_section_key)
                     self.reader._add_info(
-=======
-                    self[screen_set_single_section_key] = {}
-                    screen_set_section_keys.append(screen_set_single_section_key)
-                    self._add_info(
->>>>>>> 53d183c4
                         'un seul tournoi, la rubrique '
                         f'[{screen_set_single_section_key}] a été ajoutée',
                         section_key
@@ -1185,11 +981,7 @@
         default_show_timer: bool = True
         show_timer: bool = default_show_timer
         if key in screen_section:
-<<<<<<< HEAD
-            show_timer = self.reader.getboolean(section, key)
-=======
-            show_timer = self.getboolean(section_key, key)
->>>>>>> 53d183c4
+            show_timer = self.reader.getboolean(section_key, key)
             if show_timer is None:
                 self.reader._add_warning(
                     f'un booléen est attendu, par défaut [{default_show_timer}]',
@@ -1201,11 +993,7 @@
         update: bool = default_update
         if screen_type == SCREEN_TYPE_BOARDS:
             if key in screen_section:
-<<<<<<< HEAD
-                update = self.reader._getboolean_safe(section, key)
-=======
-                update = self._getboolean_safe(section_key, key)
->>>>>>> 53d183c4
+                update = self.reader._getboolean_safe(section_key, key)
                 if update is None:
                     self.reader._add_warning(
                         'un booléen est attendu, écran ignoré',
@@ -1226,59 +1014,35 @@
         limit: int = default_limit
         if screen_type == SCREEN_TYPE_RESULTS:
             if key in screen_section:
-<<<<<<< HEAD
-                limit = self.reader._getint_safe(section, key)
+                limit = self.reader._getint_safe(section_key, key)
                 if limit is None:
                     self.reader._add_warning(
                         'un entier positif ou nul ets attendu, par défaut '
                         f'[{default_limit}]',
-                        section,
-=======
-                limit = self._getint_safe(section_key, key)
-                if limit is None:
-                    self._add_warning(
-                        f'un entier positif ou nul ets attendu, par défaut [{default_limit}]',
                         section_key,
->>>>>>> 53d183c4
                         key
                     )
                     limit = default_limit
                 if limit > 0 and limit % columns > 0:
                     limit = columns * (limit // columns + 1)
-<<<<<<< HEAD
                     self.reader._add_info(
                         f'positionné à [{limit}] pour tenir sur {columns} '
                         'colonnes',
-                        section,
-=======
-                    self._add_info(
-                        f'positionné à [{limit}] pour tenir sur {columns} colonnes',
                         section_key,
->>>>>>> 53d183c4
                         key
                     )
         else:
             if key in screen_section:
-<<<<<<< HEAD
                 self.reader._add_warning(
                     "l'option n'est pas autorisée pour les écrans de type "
                     f"[{screen_type}], ignorée",
-                    section,
-=======
-                self._add_warning(
-                    f"l'option n'est pas autorisée pour les écrans de type [{screen_type}], ignorée",
-                    section_key,
->>>>>>> 53d183c4
+                    section_key,
                     key
                 )
         key = '__family__'
         family_id: Optional[str] = None
         if key in screen_section:
-<<<<<<< HEAD
-            family_id: str = self.reader.get(section, key)
-=======
-            family_id: str = self.get(section_key, key)
->>>>>>> 53d183c4
+            family_id: str = self.reader.get(section_key, key)
         if screen_type == SCREEN_TYPE_BOARDS:
             self.__screens[screen_id] = ScreenBoards(
                 screen_id,
@@ -1316,11 +1080,7 @@
             )
         for key, value in self.items(section_key):
             if key not in self.screen_keys + ['template', '__family__', ]:
-<<<<<<< HEAD
-                self.reader._add_warning('option absente', section, key)
-=======
-                self._add_warning('option absente', section_key, key)
->>>>>>> 53d183c4
+                self.reader._add_warning('option absente', section_key, key)
         if family_id is not None:
             if family_id not in self.__screens_by_family_id:
                 self.__screens_by_family_id[family_id] = []
@@ -1332,15 +1092,9 @@
         screen_sets: List[ScreenSet] = []
         for section_key in section_keys:
             try:
-<<<<<<< HEAD
-                current_section = self.reader[section]
+                current_section = self.reader[section_key]
             except KeyError:
-                self.reader._add_error('rubrique non trouvée', section)
-=======
-                current_section = self[section_key]
-            except KeyError:
-                self._add_error('rubrique non trouvée', section_key)
->>>>>>> 53d183c4
+                self.reader._add_error('rubrique non trouvée', section_key)
                 return screen_sets
             key = 'tournament'
             if key not in current_section:
@@ -1353,11 +1107,7 @@
                         key
                     )
                     continue
-<<<<<<< HEAD
-            tournament_id: str = self.reader.get(section, key)
-=======
-            tournament_id: str = self.get(section_key, key)
->>>>>>> 53d183c4
+            tournament_id: str = self.reader.get(section_key, key)
             if tournament_id not in self.tournaments:
                 self.reader._add_warning(
                     f"le tournoi [{tournament_id}] n'existe pas, écran ignoré",
@@ -1386,11 +1136,7 @@
             key = 'first'
             first: Optional[int] = None
             if key in current_section:
-<<<<<<< HEAD
-                first = self.reader._getint_safe(section, key, minimum=1)
-=======
-                first = self._getint_safe(section_key, key, minimum=1)
->>>>>>> 53d183c4
+                first = self.reader._getint_safe(section_key, key, minimum=1)
                 if first is None:
                     self.reader._add_warning(
                         'un entier positif non nul est attendu, ignoré',
@@ -1400,11 +1146,7 @@
             key = 'last'
             last: Optional[int] = None
             if key in current_section:
-<<<<<<< HEAD
-                last = self.reader._getint_safe(section, key)
-=======
-                last = self._getint_safe(section_key, key)
->>>>>>> 53d183c4
+                last = self.reader._getint_safe(section_key, key)
                 if last is None:
                     self.reader._add_warning(
                         'un entier positif non nul est attendu, ignoré',
@@ -1420,11 +1162,7 @@
             key = 'part'
             part: Optional[int] = None
             if key in current_section:
-<<<<<<< HEAD
-                part = self.reader._getint_safe(section, key)
-=======
-                part = self._getint_safe(section_key, key)
->>>>>>> 53d183c4
+                part = self.reader._getint_safe(section_key, key)
                 if part is None:
                     self.reader._add_warning(
                         'un entier positif non nul est attendu, ignoré',
@@ -1434,11 +1172,7 @@
             key = 'parts'
             parts: Optional[int] = None
             if key in current_section:
-<<<<<<< HEAD
-                parts = self.reader._getint_safe(section, key)
-=======
-                parts = self._getint_safe(section_key, key)
->>>>>>> 53d183c4
+                parts = self.reader._getint_safe(section_key, key)
                 if parts is None:
                     self.reader._add_warning(
                         'un entier positif non nul est attendu, ignoré',
@@ -1464,17 +1198,10 @@
             key = 'name'
             name: Optional[str] = None
             if key in current_section:
-<<<<<<< HEAD
-                name = self.reader.get(section, key)
+                name = self.reader.get(section_key, key)
             for key, value in self.reader.items(section):
                 if key not in self.screen_set_keys:
-                    self.reader._add_warning('option inconnue', section, key)
-=======
-                name = self.get(section_key, key)
-            for key, value in self.items(section_key):
-                if key not in self.screen_set_keys:
-                    self._add_warning('option inconnue', section_key, key)
->>>>>>> 53d183c4
+                    self.reader._add_warning('option inconnue', section_key, key)
             screen_sets.append(ScreenSet(
                 self.tournaments[tournament_id],
                 columns,
@@ -1486,11 +1213,7 @@
         return screen_sets
 
     def __build_rotators(self):
-<<<<<<< HEAD
-        rotator_ids: List[str] = self.reader._get_subsections_with_prefix('rotator')
-=======
-        rotator_ids: List[str] = self._get_subsection_keys_with_prefix('rotator')
->>>>>>> 53d183c4
+        rotator_ids: List[str] = self.reader._get_subsection_keys_with_prefix('rotator')
         if not rotator_ids:
             self.reader._add_debug('aucun écran rotatif déclaré', 'rotator.*')
             return
@@ -1500,28 +1223,15 @@
             self.reader._add_debug('aucun écran rotatif défini')
 
     def __build_rotator(self, rotator_id: str):
-<<<<<<< HEAD
-        section = f'rotator.{rotator_id}'
-        rotator_section = self.reader[section]
+        section_key = f'rotator.{rotator_id}'
+        rotator_section = self.reader[section_key]
         section_keys: List[str] = ['screens', 'families', 'delay', ]
         for key in rotator_section:
             if key not in section_keys:
-                self.reader._add_warning('option inconnue', section, key)
+                self.reader._add_warning('option inconnue', section_key, key)
         key = 'delay'
         default_delay: int = ROTATOR_DEFAULT_DELAY
         delay: int = default_delay
-=======
-        section_key = f'rotator.{rotator_id}'
-        rotator_section = self[section_key]
-        section_keys: List[str] = ['screens', 'families', 'delay', ]
-        for key in rotator_section:
-            if key not in section_keys:
-                self._add_warning('option inconnue', section_key, key)
-        key = 'delay'
-        default_delay: int = ROTATOR_DEFAULT_DELAY
-        delay: int = default_delay
-        # if not self.has_option(section_key, key):
->>>>>>> 53d183c4
         if key not in rotator_section:
             self.reader._add_debug(
                 f'option absente, par défaut [{default_delay}]',
@@ -1529,11 +1239,7 @@
                 key
             )
         else:
-<<<<<<< HEAD
-            delay = self.reader._getint_safe(section, key, minimum=1)
-=======
-            delay = self._getint_safe(section_key, key, minimum=1)
->>>>>>> 53d183c4
+            delay = self.reader._getint_safe(section_key, key, minimum=1)
             if delay is None:
                 self.reader._add_warning(
                     f'un entier positif non nul est attendu, par défaut '
@@ -1562,10 +1268,6 @@
                     else:
                         screens += self.__screens_by_family_id[family_id]
         key = 'screens'
-<<<<<<< HEAD
-=======
-        # if self.has_option(section_key, key):
->>>>>>> 53d183c4
         if key in rotator_section:
             for screen_id in str(rotator_section.get(key)).replace(' ', '').split(','):
                 if screen_id:
@@ -1578,42 +1280,25 @@
                     elif self.screens[screen_id] not in screens:
                         screens.append(self.screens[screen_id])
 
-<<<<<<< HEAD
-        if 'screens' not in rotator_section and not 'families' in rotator_section:
+        if 'screens' not in rotator_section and 'families' not in rotator_section:
             self.reader._add_warning(
-=======
-        if 'screens' not in rotator_section and 'families' not in rotator_section:
-            self._add_warning(
->>>>>>> 53d183c4
                 'au moins une des deux options [screens] ou [families] doit '
                 'être utilisée, écran rotatif ignoré',
                 section_key
             )
             return
         if not screens:
-<<<<<<< HEAD
-            self.reader._add_warning('aucun écran, écran rotatif ignoré', section, key)
-=======
-            self._add_warning('aucun écran, écran rotatif ignoré', section_key, key)
->>>>>>> 53d183c4
+            self.reader._add_warning('aucun écran, écran rotatif ignoré', section_key, key)
             return
         self.__rotators[rotator_id] = Rotator(rotator_id, delay, screens)
 
     def __build_timer(self):
         timer: Timer = Timer()
-<<<<<<< HEAD
-        section = 'timer.hour'
-        hour_ids: List[str] = self.reader._get_subsections_with_prefix(section)
+        section_key = 'timer.hour'
+        hour_ids: List[str] = self.reader._get_subsection_keys_with_prefix(section_key)
         if not hour_ids:
-            self.reader._add_debug('aucun horaire déclaré, le chronomètre ne sera '
-                'pas disponible',
-=======
-        section_key = 'timer.hour'
-        hour_ids: List[str] = self._get_subsection_keys_with_prefix(section_key)
-        if not hour_ids:
-            self._add_debug(
+            self.reader._add_debug(
                 'aucun horaire déclaré, le chronomètre ne sera pas disponible',
->>>>>>> 53d183c4
                 'timer.hour.*'
             )
             return
@@ -1631,21 +1316,12 @@
         self.timer.set_hours_timestamps()
 
     def __build_timer_hour(self, hour_id: str, timer: Timer):
-<<<<<<< HEAD
-        section = f'timer.hour.{hour_id}'
-        timer_section = self.reader[section]
+        section_key = f'timer.hour.{hour_id}'
+        timer_section = self.reader[section_key]
         section_keys: List[str] = ['date', 'text_before', 'text_after', ]
         key = 'date'
         if key not in timer_section:
-            self.reader._add_warning('option absente, horaire ignoré', section, key)
-=======
-        section_key = f'timer.hour.{hour_id}'
-        timer_section = self[section_key]
-        section_keys: List[str] = ['date', 'text_before', 'text_after', ]
-        key = 'date'
-        if key not in timer_section:
-            self._add_warning('option absente, horaire ignoré', section_key, key)
->>>>>>> 53d183c4
+            self.reader._add_warning('option absente, horaire ignoré', section_key, key)
             return
         previous_hour: Optional[TimerHour] = None
         if timer.hours:
@@ -1662,58 +1338,34 @@
             matches = re.match('^([0-9]{1,2}):([0-9]{1,2})$', datetime_str)
             if matches:
                 if previous_hour is None:
-<<<<<<< HEAD
-                    self.reader._add_warning('le jour du premier horaire doit être spécifié, horaire ignoré', section, key)
+                    self.reader._add_warning('le jour du premier horaire doit être spécifié, horaire ignoré', section_key, key)
                     return
-                self.reader._add_debug(f'jour non spécifié, [{datetime_str} {previous_hour}] pris en compte', section, key)
-=======
-                    self._add_warning('le jour du premier horaire doit être spécifié, horaire ignoré', section_key, key)
-                    return
-                self._add_debug(f'jour non spécifié, [{datetime_str} {previous_hour}] pris en compte', section_key, key)
->>>>>>> 53d183c4
+                self.reader._add_debug(f'jour non spécifié, [{datetime_str} {previous_hour}] pris en compte', section_key, key)
                 try:
                     timestamp = int(time.mktime(datetime.datetime.strptime(
                         previous_hour.date_str + ' ' + datetime_str, '%Y-%m-%d %H:%M').timetuple()))
                 except ValueError:
                     pass
         if timestamp is None:
-<<<<<<< HEAD
             self.reader._add_warning(f'date [{datetime_str}] non valide ([YYYY-MM-DD hh:mm] ou [hh:mm] attendu), '
-                              f'horaire ignoré', section, key)
-=======
-            self._add_warning(f'date [{datetime_str}] non valide ([YYYY-MM-DD hh:mm] ou [hh:mm] attendu), '
                               f'horaire ignoré', section_key, key)
->>>>>>> 53d183c4
             return
         hour: TimerHour = TimerHour(hour_id, timestamp)
         if timer.hours:
             previous_hour: TimerHour = timer.hours[-1]
             if timestamp <= previous_hour.timestamp:
-<<<<<<< HEAD
                 self.reader._add_warning(f"l'horaire [{hour.datetime_str}] arrive avant l'horaire précédent "
-                                  f'[{previous_hour.datetime_str}], horaire ignoré', section, key)
-=======
-                self._add_warning(f"l'horaire [{hour.datetime_str}] arrive avant l'horaire précédent "
                                   f'[{previous_hour.datetime_str}], horaire ignoré', section_key, key)
->>>>>>> 53d183c4
                 return
 
         if hour_id.isdigit():
             hour.set_round(int(hour_id))
         key = 'text_before'
-<<<<<<< HEAD
-        if self.reader.has_option(section, key):
-            hour.set_text_before(self.reader.get(section, key))
+        if self.reader.has_option(section_key, key):
+            hour.set_text_before(self.reader.get(section_key, key))
         key = 'text_after'
-        if self.reader.has_option(section, key):
-            hour.set_text_after(self.reader.get(section, key))
-=======
-        if self.has_option(section_key, key):
-            hour.set_text_before(self.get(section_key, key))
-        key = 'text_after'
-        if self.has_option(section_key, key):
-            hour.set_text_after(self.get(section_key, key))
->>>>>>> 53d183c4
+        if self.reader.has_option(section_key, key):
+            hour.set_text_after(self.reader.get(section_key, key))
         if hour.text_before is None or hour.text_after is None:
             self.reader._add_warning(
                 'les options [text_before] et [text_after] sont attendues, '
@@ -1721,25 +1373,15 @@
                 section_key
             )
             return
-<<<<<<< HEAD
-        for key, value in self.reader.items(section):
+        for key, value in self.reader.items(section_key):
             if key not in section_keys:
-                self.reader._add_warning('option inconnue', section, key)
-=======
-        for key, value in self.items(section_key):
-            if key not in section_keys:
-                self._add_warning('option inconnue', section_key, key)
->>>>>>> 53d183c4
+                self.reader._add_warning('option inconnue', section_key, key)
         timer.hours.append(hour)
 
     def __build_timer_colors(self, timer: Timer):
         section_key = 'timer.colors'
         try:
-<<<<<<< HEAD
-            color_section = self.reader[section]
-=======
-            color_section = self[section_key]
->>>>>>> 53d183c4
+            color_section = self.reader[section_key]
         except KeyError:
             return
         section_keys = [str(id) for id in range(1, 4)]
@@ -1804,11 +1446,7 @@
     def __build_timer_delays(self, timer: Timer):
         section_key = 'timer.delays'
         try:
-<<<<<<< HEAD
-            delay_section = self.reader[section]
-=======
-            delay_section = self[section_key]
->>>>>>> 53d183c4
+            delay_section = self.reader[section_key]
         except KeyError:
             return
         section_keys = [str(id) for id in range(1, 4)]
@@ -1822,11 +1460,7 @@
                 )
                 continue
             delay_id = int(key)
-<<<<<<< HEAD
-            delay: Optional[int] = self.reader._getint_safe(section, key, minimum=1)
-=======
-            delay: Optional[int] = self._getint_safe(section_key, key, minimum=1)
->>>>>>> 53d183c4
+            delay: Optional[int] = self.reader._getint_safe(section_key, key, minimum=1)
             if delay is None:
                 self.reader._add_warning(
                     'un entier positif est attendu, ignoré',
