--- conflicted
+++ resolved
@@ -29,8 +29,7 @@
 @singleton
 class PapiWebConfig:
     def __init__(self):
-<<<<<<< HEAD
-        super().__init__(CONFIG_FILE, silent=False)
+        self.reader = ConfigReader(CONFIG_FILE, silent=False)
         self.__log_level: int | None = None
         self.__web_host: str | None = None
         self.__web_port: int | None = None
@@ -38,16 +37,6 @@
         self.__local_ip: str | None = None
         self.__lan_ip: str | None = None
         self.__log_levels: dict[int, str] = {
-=======
-        self.reader = ConfigReader(CONFIG_FILE, silent=False)
-        self.__log_level: Optional[int] = None
-        self.__web_host: Optional[str] = None
-        self.__web_port: Optional[int] = None
-        self.__web_launch_browser: Optional[bool] = None
-        self.__local_ip: Optional[str] = None
-        self.__lan_ip: Optional[str] = None
-        self.__log_levels: Dict[int, str] = {
->>>>>>> a6ff452e
             logging.DEBUG: 'DEBUG',
             logging.INFO: 'INFO',
             logging.WARNING: 'WARNING',
