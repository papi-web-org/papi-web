from pathlib import Path

import math
import time
from django.contrib import messages
from django.http import HttpResponse, HttpRequest
from django.shortcuts import redirect, render
from django.urls import reverse
from django.template.defaulttags import register
from logging import Logger

from common.logger import get_logger
from common.papi_web_config import PAPI_WEB_COPYRIGHT, PAPI_WEB_URL, PAPI_WEB_VERSION, PapiWebConfig
from data.board import Board
from data.event import Event, get_events_by_name
from data.rotator import Rotator
from data.screen import AScreen, SCREEN_TYPE_RESULTS
from data.tournament import Tournament
from database.papi import RESULT_LOSS, RESULT_GAIN, RESULT_DRAW_OR_BYE_05

logger: Logger = get_logger()

papi_web_info: dict[str, str] = {
    'version': PAPI_WEB_VERSION,
    'url': PAPI_WEB_URL,
    'copyright': PAPI_WEB_COPYRIGHT,
}


@register.filter
def get_item(dictionary, key):
    return dictionary.get(key)


def event_url(event_id: str) -> str:
    return reverse('show-event', kwargs={'event_id': event_id, })


def screen_url(event_id: str, screen_id: str) -> str:
    return reverse('show-screen', kwargs={'event_id': event_id, 'screen_id': screen_id, })


def rotator_url(event_id: str, rotator_id: str) -> str:
    return reverse('show-rotator', kwargs={'event_id': event_id, 'rotator_id': rotator_id, })


def rotator_screen_url(event_id: str, rotator_id: str, screen_index: int) -> str:
    return reverse(
        'show-rotator-screen',
        kwargs={'event_id': event_id, 'rotator_id': rotator_id, 'screen_index': screen_index, })


def render_screen(
        request: HttpRequest, event: Event, screen: AScreen, login_needed: bool, rotator_next_url: str = None,
        rotator_delay: int = None
) -> HttpResponse:
    return render(request, 'screen.html', {
        'papi_web_info': papi_web_info,
        'event': event,
        'screen': screen,
        'now': math.floor(time.time()),
        'login_needed': login_needed,
        'rotator_next_url': rotator_next_url,
        'rotator_delay': rotator_delay,
    })


def index(request: HttpRequest) -> HttpResponse:
    events: list[Event] = get_events_by_name()
    if len(events) == 0:
        messages.error(request, 'No event found')
    return render(request, 'index.html', {
        'papi_web_info': papi_web_info,
        'papi_web_config': PapiWebConfig(),
        'events': events,
    })


def load_event(request: HttpRequest, event_id: str) -> Event | None:
    event: Event = Event(event_id)
    if event.errors:
        for error in event.errors:
            messages.error(request, error)
        return None
    return event


def show_event(request: HttpRequest, event_id: str) -> HttpResponse:
    event: Event = load_event(request, event_id)
    if event is None:
        return redirect('index')
    return render(request, 'event.html', {'papi_web_info': papi_web_info, 'event': event, })


def session_password_key(event: Event) -> str:
    return 'auth-' + event.id


def store_password(request: HttpRequest, event: Event, password: int):
    request.session[session_password_key(event)] = password


def get_stored_password(request: HttpRequest, event: Event) -> str:
    return request.session.get(session_password_key(event), None)


def check_auth(request: HttpRequest, event: Event) -> tuple[bool, bool]:
    # -> login_needed, do_redirect
    logger.debug(f'check_auth({event.id})...')
    if 'password' in request.POST:
        logger.debug(f'POST.password={request.POST["password"]}')
        if request.POST['password'] == event.update_password:
            messages.success(request, f'Authentification réussie.')
            store_password(request, event, request.POST['password'])
            return False, True
        messages.error(request, f'Code d\'accès incorrect.')
        return True, True
    session_password: str = get_stored_password(request, event)
    logger.debug(f'session_password={session_password}')
    if session_password is None:
        messages.error(request, f'Un code d\'accès est nécessaire pour accéder à l\'interface de saisie des résultats.')
        return True, False
    if session_password != event.update_password:
        messages.error(request, f'Code d\'accès incorrect.')
        return True, False
    return False, False


def show_screen(request: HttpRequest, event_id: str, screen_id: str) -> HttpResponse:
    event: Event = load_event(request, event_id)
    if event is None:
        return redirect('index')
    if screen_id not in event.screens:
        messages.error(request, f'Screen [{screen_id}] not found')
        return redirect(event_url(event_id))
    screen: AScreen = event.screens[screen_id]
    login_needed: bool = False
    if event.update_password and screen.update:
        login_needed, do_redirect = check_auth(request, event)
        if do_redirect:
            return redirect(screen_url(event.id, screen.id, ))
    return render_screen(request, event, screen, login_needed)


def show_rotator(request: HttpRequest, event_id: str, rotator_id: str, screen_index: int = None) -> HttpResponse:
    if screen_index is None:
        return redirect(rotator_screen_url(event_id, rotator_id, 0))
    event: Event = load_event(request, event_id)
    if event is None:
        return redirect('index')
    if rotator_id not in event.rotators:
        messages.error(request, f'Rotator [{rotator_id}] not found')
        return redirect(event_url(event_id))
    rotator: Rotator = event.rotators[rotator_id]
    screen_index: int = screen_index % len(rotator.screens)
    screen: AScreen = rotator.screens[screen_index]
    login_needed: bool = False
    if event.update_password and screen.update:
        login_needed, do_redirect = check_auth(request, event)
        if do_redirect:
            return redirect(rotator_screen_url(event.id, rotator.id, screen_index))
    return render_screen(
        request, event, rotator.screens[screen_index], login_needed,
        rotator_screen_url(event.id, rotator.id, (screen_index + 1) % len(rotator.screens)), rotator.delay)


def update_result(
        request: HttpRequest, event_id: str, screen_id: str, tournament_id: str, board_id: int, result: int
) -> HttpResponse:
    event: Event = load_event(request, event_id)
    if event is None:
        return redirect('index')
    if event.update_password:
        login_needed, do_redirect = check_auth(request, event)
        if login_needed or do_redirect:
            return redirect(screen_url(event.id, screen_id, ))
    tournament: Tournament
    try:
        tournament = event.tournaments[tournament_id]
    except KeyError:
        messages.error(request, f'Tournament [{tournament_id}] not found')
        return redirect(event_url(event_id))
    board: Board
    try:
        board = tournament.boards[board_id - 1]
    except KeyError:
        messages.error(
            request, f'Writing result failed (board [{board_id}] not found for tournament [{tournament.id}])')
        return redirect(screen_url(event.id, screen_id, ))
    if result not in [RESULT_LOSS, RESULT_DRAW_OR_BYE_05, RESULT_GAIN]:
        messages.error(request, f'Writing result failed (invalid result [{result}])')
        return redirect(screen_url(event.id, screen_id, ))
    tournament.add_result(board, result)
    event.store_result(tournament, board, result)
    return redirect(screen_url(event_id, screen_id, ))


def get_screen_last_update(request: HttpRequest, event_id: str, screen_id: str) -> HttpResponse:
    event: Event = load_event(request, event_id)
    if event is None:
        return redirect('index')
    try:
        screen: AScreen = event.screens[screen_id]
<<<<<<< HEAD
        screen_files: list[Path] = []
=======
        screen_files: List[Path] = [event.ini_file]
>>>>>>> c94be3f9
        if screen.type == SCREEN_TYPE_RESULTS:
            for tournament in event.tournaments.values():
                if tournament.file not in screen_files:
                    screen_files.append(tournament.file)
        else:
            for set in screen.sets:
                if set.tournament.file not in screen_files:
                    screen_files.append(set.tournament.file)
        mtime: float = 0.0
        for screen_file in screen_files:
            mtime = max(mtime, screen_file.lstat().st_mtime)
        return HttpResponse(str(math.ceil(mtime)), content_type='text/plain')
    except KeyError:
        messages.error(request, f'Screen [{screen_id}] not found')
        return redirect(event_url(event_id))<|MERGE_RESOLUTION|>--- conflicted
+++ resolved
@@ -201,11 +201,7 @@
         return redirect('index')
     try:
         screen: AScreen = event.screens[screen_id]
-<<<<<<< HEAD
-        screen_files: list[Path] = []
-=======
-        screen_files: List[Path] = [event.ini_file]
->>>>>>> c94be3f9
+        screen_files: list[Path] = [event.ini_file]
         if screen.type == SCREEN_TYPE_RESULTS:
             for tournament in event.tournaments.values():
                 if tournament.file not in screen_files:
