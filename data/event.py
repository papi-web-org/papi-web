import datetime
import re
from functools import total_ordering
from pathlib import Path
from contextlib import suppress

import time

from typing import Iterator, NamedTuple
from logging import Logger

from common.config_reader import ConfigReader
from common.logger import get_logger
from data.board import Board
from data.result import Result
from data.rotator import Rotator, ROTATOR_DEFAULT_DELAY
from data.screen import SCREEN_TYPE_NAMES, SCREEN_TYPE_BOARDS, SCREEN_TYPE_PLAYERS, SCREEN_TYPE_RESULTS
from data.screen import ScreenSet, ScreenBoards, ScreenPlayers, ScreenResults, AScreen
from data.template import Template
from data.timer import Timer, TimerHour
from data.tournament import Tournament

logger: Logger = get_logger()

EVENTS_PATH: Path = Path('events')


class HandicapTournament(NamedTuple):
    initial_time: int | None = None
    increment: int | None = None
    penalty_step: int | None = None
    penalty_value: int | None = None
    min_time: int | None = None


@total_ordering
class Event(ConfigReader):
    def __init__(self, event_id: str, silent: bool = True):
        self.__id: str = event_id
        super().__init__(EVENTS_PATH / f'{self.id}.ini', silent=silent)
        self.__name: str = self.__id
        self.__path: Path = Path('papi')
        self.__css: str | None = None
        self.__update_password: str | None = None
        self.__tournaments: dict[str, Tournament] = {}
        self.__templates: dict[str, Template] = {}
        self.__screens_by_family_id: dict[str, list[AScreen]] = {}
        self.__screens: dict[str, AScreen] = {}
        self.__rotators: dict[str, Rotator] = {}
        self.__timer: Timer | None = None
        if self.errors or self.warnings:  # warning when the configuration file is not found
            return
        self.__build_root()
        if self.errors:
            return
        self.__build_tournaments()
        if self.errors:
            return
        self.__build_templates()
        if self.errors:
            return
        self.__build_families()
        if self.errors:
            return
        self.__build_screens()
        if self.errors:
            return
        self.__build_rotators()
        if self.errors:
            return
        self.__build_timer()

    @property
    def id(self) -> str:
        return self.__id

    @property
    def name(self) -> str:
        return self.__name

    @property
    def path(self) -> Path:
        return self.__path

    @property
    def css(self) -> str | None:
        return self.__css

    @property
    def update_password(self) -> str | None:
        return self.__update_password

    @property
    def tournaments(self) -> dict[str, Tournament]:
        return self.__tournaments

    @property
    def templates(self) -> dict[str, Template]:
        return self.__templates

    @property
    def screens(self) -> dict[str, AScreen]:
        return self.__screens

    @property
    def rotators(self) -> dict[str, Rotator]:
        return self.__rotators

    @property
    def timer(self) -> Timer | None:
        return self.__timer

    def __build_root(self):
        section_key: str = 'event'
        if not self.has_section(section_key):
            self._add_error('rubrique absente', section_key)
            return
        section = self[section_key]

        key = 'name'
        default_name = self.__id
        try:
            self.__name = section[key]
            if not self.__name:
                self._add_error('option vide', section_key, key)
                return
        except KeyError:
            self.__name = default_name
            self._add_info(
                   f'option absente, par défaut [{default_name}]',
                   section_key,
                   key
            )
        except TypeError:
            # NOTE(Amaras) This could happen because of a TOC/TOU bug
            # https://en.wikipedia.org/wiki/Time-of-check_to_time-of-use
            # After this, the secion has already been retrieved, so no future
            # access will throw a TypeError.
            self._add_error(
                    'la rubrique est devenue une option, erreur fatale',
                    section_key
            )
            return

        key = 'path'
        default_path: Path = Path('papi')
        try:
            self.__path = Path(section[key])
        except KeyError:
            self.__path = default_path
            self._add_debug(
                    f'option absente, par défaut [{default_path}]',
                    section_key,
                    key
            )
        # NOTE(Amaras) This could be a TOC/TOU bug
        # What would our threat model be for this?
        if not self.path.exists():
            self._add_error(
                    f"le répertoire [{self.path}] n'existe pas",
                    section_key,
                    key
            )
            return
        elif not self.path.is_dir():
            self._add_error(
                    f"[{self.path}] n'est pas un répertoire",
                    section_key,
                    key
            )

        key = 'css'
        try:
            self.__css = section[key]
        except KeyError:
            self._add_debug('option absente', section_key, key)

        key = 'update_password'
        try:
            self.__update_password = section[key]
        except KeyError:
            self._add_info(
                'option absente, aucun mot de passe ne sera demandé pour les saisies',
                section_key,
                key
            )

        section_keys: list[str] = ['name', 'path', 'update_password', 'css', ]
        for key, value in section.items():
            if key not in section_keys:
                self._add_warning('option inconnue', section_key, key)

    def __rename_section(self, old_section_key: str, new_section_key: str):
        # NOTE(Amaras) this can add values that are in DEFAULTSEC if any.
        # This can also cause a crash if we're trying to delete DEFAULTSEC,
        # as deleting DEFAUTLSEC causes a ValueError.
        self[new_section_key] = self[old_section_key]
        del self[old_section_key]

    def __build_tournaments(self):
        tournament_ids: list[str] = self._get_subsection_keys_with_prefix('tournament')
        # NOTE(Amaras) Special case of tournament: handicap depends on
        # the [tournament] section being there.
        if 'handicap' in tournament_ids:
            tournament_ids.remove('handicap')
        if self.has_section('tournament'):
            if tournament_ids:
                section_keys: str = ', '.join(
                    ('[tournament.' + id + ']' for id in tournament_ids)
                )
                self._add_error(
                    "la rubrique [tournament] ne doit être utilisée que lorsque"
                    " l'évènement ne compte qu'un tournoi, d'autres rubriques "
                    f"sont présentes ({section_keys})",
                    'tournament.*'
                )
                return
            default_tournament_id: str = 'default'
            old_tournament_section_key: str = 'tournament'
            new_tournament_section_key: str = 'tournament.' + default_tournament_id
            self.__rename_section(old_tournament_section_key, new_tournament_section_key)
            self._add_debug(
                f'un seul tournoi, la rubrique [{old_tournament_section_key}] a '
                f'été renommée [{new_tournament_section_key}]',
                old_tournament_section_key
            )
            old_handicap_section_key: str = 'tournament.handicap'
            if self.has_section(old_handicap_section_key):
                new_handicap_section_key = f'tournament.{default_tournament_id}.handicap'
                self.__rename_section(old_handicap_section_key, new_handicap_section_key)
                self._add_debug(
                    f'un seul tournoi, la rubrique [{old_handicap_section_key}] a '
                    f'été renommée [{new_tournament_section_key}]'
                )
            tournament_ids.append(default_tournament_id)
        elif not tournament_ids:
            self._add_error('aucun tournoi trouvé', 'tournament.*')
            return
        for tournament_id in tournament_ids:
            self.__build_tournament(tournament_id)
        if not len(self.__tournaments):
            self._add_error('aucun tournoi initialisé')

    def __build_tournament(self, tournament_id: str):
        section_key: str = f'tournament.{tournament_id}'
        try:
            section = self[section_key]
        except KeyError:
            self._add_error('Tournoi non trouvé', section_key)
            return
        key = 'path'
        default_path: Path = self.path
        path: Path = default_path
        try:
            path = Path(section[key])
        except KeyError:
            self._add_debug(
                    f'option absente, par défault [{default_path}]',
                    section_key,
                    key
            )
        except TypeError:
            self._add_error(
                    f'La rubrique [{section_key}] est en fait une option',
                    section_key
            )
            return
        # NOTE(Amaras) TOC/TOU bug
        if not path.exists():
            self._add_error(
                    f"le répertoire [{path}] n'existe pas, tournoi ignoré",
                    section_key,
                    key
            )
            return
        if not path.is_dir():
            self._add_error(
                    f"[{path}] n'est pas un répertoire, tournoi ignoré",
                    section_key,
                    key
            )
            return
        key = 'filename'
        filename: str | None = section.get(key)
        key = 'ffe_id'
        ffe_id: int | None = None
        try:
            ffe_id = int(section[key])
            assert ffe_id >= 1
        except KeyError:
            pass
        except ValueError:
            self._add_warning('un entier est attendu', section_key, key)
            ffe_id = None
        except AssertionError:
            self._add_warning(
                    'un entier positif non nul est attendu',
                    section_key,
                    key
            )
            ffe_id = None
        if filename is None and ffe_id is None:
            self._add_error(
                    'ni [filename] ni [ffe_id] ne sont indiqués, tournoi ignoré',
                    section_key
            )
            return
        if filename is None:
            filename = str(ffe_id)
        file: Path = path / f'{filename}.papi'
        # NOTE(Amaras) TOC/TOU bug
        if not file.exists():
            self._add_error(f'le fichier [{file}] n\'existe pas, tournoi ignoré', section_key)
            return
        if not file.is_file():
            self._add_error(f'[{file}] n\'est pas un fichier, tournoi ignoré', section_key)
            return
        key = 'name'
        default_name: str = tournament_id
        try:
            name = section[key]
        except KeyError:
            self._add_info(
                    f'option absente, par défaut [{default_name}]',
                    section_key,
                    key
            )
            name = default_name
        key = 'ffe_password'
        ffe_password: str | None = None
        if ffe_id is not None:
            try:
                ffe_password = section[key]
                if not re.match('^[A-Z]{10}$', ffe_password):
                    self._add_warning(
                        'un mot de 10 lettres majuscules est attendu, le mot '
                        'de passe est ignoré (les opérations sur le site web '
                        'de la FFE ne seront pas disponibles',
                        section_key,
                        key
                    )
                    ffe_password = None
            except KeyError:
                self._add_info(
                    'option absente, les opération sur le site web de la FFE '
                    'ne seront pas disponibles',
                    section_key,
                    key
                )
        elif self.has_option(section_key, key):
            self._add_info(
                "option ignorée quand l'option [ffe_id] n'est pas indiquée",
                section_key,
                key
            )
        section_keys: list[str] = [
                'path',
                'filename',
                'name',
                'ffe_id',
                'ffe_password',
            ]
        for key, value in section.items():
            if key not in section_keys:
                self._add_warning('option inconnue', section_key, key)
        handicap_section_key = 'tournament.' + tournament_id + '.handicap'
        handicap_values = self.__build_tournament_handicap(handicap_section_key)
        if handicap_values[0] is not None and ffe_id is not None:
            self._add_warning(
                'les tournois à handicap ne devraient pas être homologués',
                handicap_section_key
            )
        self.__tournaments[tournament_id] = Tournament(
            tournament_id,
            name,
            file,
            ffe_id,
            ffe_password,
            *handicap_values
        )

    def _get_value_with_warning(
        self,
        section: dict,
        section_key: str,
        key: str,
        target_type: type,
        predicate,
        default_value,
        *messages,
    ):
        try:
            value = target_type(section[key])
            assert predicate(value)
            return value
        except TypeError:
            self._add_error(messages[0], section_key)
            return default_value
        except KeyError:
            self._add_warning(messages[1], section_key, key)
            return default_value
        except ValueError:
            self._add_warning(messages[2], section_key, key)
            return default_value
        except AssertionError:
            self._add_warning(messages[3], section_key, key)
            return default_value

    def __build_tournament_handicap(self, section_key: str) -> HandicapTournament:
        try:
            handicap_section = self[section_key]
        except KeyError:
            return HandicapTournament()
        section_keys: list[str] = [
            'initial_time',
            'increment',
            'penalty_step',
            'penalty_value',
            'min_time',
        ]
        for key in self[section_key]:
            if key not in section_keys:
                self._add_warning('option inconnue', section_key, key)
        ignore_message = 'configuration de handicap ignorée'
        positive_messages = (
            f'La rubrique est en fait une option, {ignore_message}',
            f'option absente, {ignore_message}',
            f'un entier est attendu, {ignore_message}',
            f'un entier strictement positif est attendu, {ignore_message}'
        )
        non_negative_messages = (
            f'La rubrique est en fait une option, {ignore_message}'
            f'option absente, {ignore_message}',
            f'un entier est attendu, {ignore_message}',
            f'un entier positif est attendu, {ignore_message}'
        )

        key = 'initial_time'
        initial_time: int | None = self._get_value_with_warning(
            handicap_section,
            section_key,
            key,
            int,
            lambda x: x >= 1,
            None,
            *positive_messages
        )
        if initial_time is None:
            return HandicapTournament()

        key = 'increment'
        increment: int | None = self._get_value_with_warning(
            handicap_section,
            section_key,
            key,
            int,
            lambda x: x >= 0,
            None,
            *non_negative_messages
        )
        if increment is None:
            return HandicapTournament()

        key = 'penalty_step'
        penalty_step: int | None = self._get_value_with_warning(
            handicap_section,
            section_key,
            key,
            int,
            lambda x: x >= 1,
            None,
            *positive_messages
        )
        if penalty_step is None:
            return HandicapTournament()

        key = 'penalty_value'
        penalty_value: int | None = self._get_value_with_warning(
            handicap_section,
            section_key,
            key,
            int,
            lambda x: x >= 1,
            None,
            *positive_messages
        )
        if penalty_value is None:
            return HandicapTournament()

        key = 'min_time'
        min_time: int | None = self._get_value_with_warning(
            handicap_section,
            section_key,
            key,
            int,
            lambda x: x >= 1,
            *positive_messages
        )
        if min_time is None:
            return HandicapTournament()

        return HandicapTournament(
            initial_time,
            increment,
            penalty_step,
            penalty_value,
            min_time,
        )

    def __build_templates(self):
        template_ids: list[str] = self._get_subsection_keys_with_prefix('template')
        if not template_ids:
            self._add_debug('aucun modèle déclaré', 'template.*')
            return
        for template_id in template_ids:
            self.__build_template(template_id)
        if not len(self.__templates):
            self._add_debug('aucun modèle initialisé')

    def __build_template(self, template_id: str):
        template: Template = Template(template_id)
        section_key = f'template.{template_id}'
        template_section = self[section_key]
        for key, value in template_section.items():
            if key not in self.screen_keys:
                self._add_warning(
                    'option de modèle inconnue, ignorée',
                    section_key,
                    key
                )
            else:
                template.add_data(None, key, value)
        subsection_keys = self._get_subsection_keys_with_prefix(
            section_key,
            first_level_only=False
        )
        for sub_section_key in subsection_keys:
            splitted = sub_section_key.split('.')
            if splitted[0] not in SCREEN_TYPE_NAMES or len(splitted) > 2:
                self._add_warning(
                    'rubrique de modèle non valide, ignorée',
                    f'{section_key}.{sub_section_key}'
                )
                continue
            # NOTE(Amaras) Nesting subsections in the Python INI parser
            # (ConfigParser) only works because nested subsections have
            # unique names. Is this behaviour expected?
            subsection_key = f'{section_key}.{sub_section_key}'
            for key, value in self.items(subsection_key):
                if key not in self.screen_set_keys:
                    self._add_warning(
                        'option de modèle inconnue, ignorée',
                        subsection_key,
                        key
                    )
                else:
                    template.add_data(sub_section_key, key, value)
        self.__templates[template_id] = template

    def __build_families(self):
        family_ids: list[str] = self._get_subsection_keys_with_prefix('family')
        if not family_ids:
            self._add_debug('aucune famille déclarée', 'family.*')
            return
        for family_id in family_ids:
            self.__build_family(family_id)

    def __build_family(self, family_id: str):
        section_key = f'family.{family_id}'
        family_section = self[section_key]
        section_keys = ['template', 'range', ]
        for key in family_section:
            if key not in section_keys:
                self._add_warning(
                    'option de famille inconnue, ignorée',
                    section_key,
                    key
                )
        key = 'template'
        try:
            template_id = family_section[key]
        except KeyError:
            self._add_warning('option absente, famille ignorée', section_key, key)
            return
        if template_id not in self.templates:
            self._add_warning(
                f"le modèle [{template_id}] n'existe pas, famille ignorée",
                section_key,
                key
            )
            return
        template: Template = self.templates[template_id]
        key = 'range'
        try:
            range_str = family_section[key]
        except KeyError:
            self._add_warning('option absente, famille ignorée', section_key, key)
            return

        family_indices: list[str] | None = None
        # NOTE(Amaras) The walrus operator (:= aka assignment expression)
        # is available since Python 3.8 and this use case is one of the
        # motivational examples for its introduction, so let's use it.
        if matches := re.match(r'^(\d+)-(\d+)$', range_str):
            first_number = int(matches.group(1))
            last_number = int(matches.group(2))
            if first_number <= last_number:
                family_indices = list(
                    map(str, range(first_number, last_number + 1))
                )
        elif matches := re.match('^([A-Z])-([A-Z])$', range_str):
            first_letter = matches.group(1)
            last_letter = matches.group(2)
            if ord(first_letter) <= ord(last_letter):
                family_indices = list(
                    map(chr, range(ord(first_letter), ord(last_letter) + 1))
                )
        elif matches := re.match('^([a-z])-([a-z])$', range_str):
            first_letter = matches.group(1)
            last_letter = matches.group(2)
            if ord(first_letter) <= ord(last_letter):
                family_indices = list(
                    map(chr, range(ord(first_letter), ord(last_letter) + 1))
                )
        if family_indices is None:
            self._add_warning(
                f'valeurs [{range_str}] non valides, famille ignorée',
                section_key,
                key
            )
            return
        for screen_index in family_indices:
            screen_id = f'{section_key.split(".")[1]}-{screen_index}'
            screen_section_key = f'screen.{screen_id}'
            # TODO(Amaras) Could this check be replaced with a .setdefault()?
            # https://docs.python.org/3/library/stdtypes.html?highlight=dict#dict.setdefault
            if not self.has_section(screen_section_key):
                self._add_debug('rubrique ajoutée', screen_section_key)
                self[screen_section_key] = {}
            self[screen_section_key]['__family__'] = family_id
            for sub_section_key, properties in template.data.items():
                if sub_section_key is None:
                    new_section_key = screen_section_key
                else:
                    new_section_key = f'{screen_section_key}.{sub_section_key}'
                # TODO(Amaras) setdefault()?
                if not self.has_section(new_section_key):
                    self._add_debug('rubrique ajoutée', new_section_key)
                    self.add_section(new_section_key)
                for key, value in properties.items():
                    # TODO(Amaras) This is definitely a .setdefault() in waiting
                    if not self.has_option(new_section_key, key):
                        new_value = value.replace('?', screen_index)
                        self[new_section_key][key] = new_value
                        self._add_debug(
                            f'option ajoutée avec la valeur [{new_value}]',
                            new_section_key,
                            key
                        )
            self._add_debug(f'écran [{screen_id}] ajouté', section_key)

    def __build_screens(self):
        screen_ids: list[str] = self._get_subsection_keys_with_prefix('screen')
        if not screen_ids:
            self._add_info(
                'aucun écran défini, ajout des écrans par défaut',
                'screen.*'
            )
            results_screen_id: str = f'auto-{SCREEN_TYPE_RESULTS}'
            if len(self.tournaments) > 1:
                update_menu: str = ','.join([
                    f'{tournament_id}-auto-{SCREEN_TYPE_BOARDS}-update' for tournament_id in self.tournaments
                ])
                view_menu: str = ','.join([
                    f'{tournament_id}-auto-{SCREEN_TYPE_BOARDS}-view' for tournament_id in self.tournaments
                ])
                players_menu: str = ','.join([
                    f'{tournament_id}-auto-{SCREEN_TYPE_PLAYERS}' for tournament_id in self.tournaments
                ])
                results_menu: str = 'none'
            else:
                tournament: Tournament = list(self.tournaments.values())[0]
                update_menu: str = 'none'
                view_menu: str = ','.join([
                    f'{tournament.id}-auto-{SCREEN_TYPE_BOARDS}-view',
                    f'{tournament.id}-auto-{SCREEN_TYPE_PLAYERS}',
                    f'auto-{SCREEN_TYPE_RESULTS}',
                ])
                players_menu: str = view_menu
                results_menu: str = view_menu
            for tournament_id in self.tournaments:
<<<<<<< HEAD
                if not self.tournaments[tournament_id].file:
                    continue
                name_prefix: str = ''
                if len(self.tournaments) > 1:
                    name_prefix = f'{self.tournaments[tournament_id].name} - '
                data: dict[str, dict[str, str]] = {
                    f'{tournament_id}-{SCREEN_TYPE_BOARDS}-update': {
=======
                tournament_name = self.tournaments[tournament_id].name
                auto_screens: Dict[str, Dict[str, str]] = {
                    f'{tournament_id}-auto-{SCREEN_TYPE_BOARDS}-update': {
>>>>>>> c94be3f9
                        'type': SCREEN_TYPE_BOARDS,
                        'update': 'on',
                        'name': f'{f"{tournament_name} - " if len(self.tournaments) > 1 else ""}'
                                f'Saisie des résultats',
                        'menu_text': tournament_name if len(self.tournaments) > 1 else '',
                        'menu': update_menu,
                    },
                    f'{tournament_id}-auto-{SCREEN_TYPE_BOARDS}-view': {
                        'type': SCREEN_TYPE_BOARDS,
                        'update': 'off',
                        'name': f'{f"{tournament_name} - " if len(self.tournaments) > 1 else ""}'
                                f'Appariements par échiquier',
                        'menu_text': tournament_name
                        if len(self.tournaments) > 1
                        else 'Appariements par échiquier',
                        'menu': view_menu,
                    },
                    f'{tournament_id}-auto-{SCREEN_TYPE_PLAYERS}': {
                        'type': SCREEN_TYPE_PLAYERS,
                        'name': f'{f"{tournament_name} - " if len(self.tournaments) > 1 else ""}'
                                f'Appariements par ordre alphabétique',
                        'columns': '2',
                        'menu_text': tournament_name
                        if len(self.tournaments) > 1
                        else 'Appariements par ordre alphabétique',
                        'menu': players_menu,
                    },
                }
                for screen_id, options in auto_screens.items():
                    section_key: str = f'screen.{screen_id}'
                    self[section_key] = options
                    screen_ids.append(screen_id)
                    self._add_debug(
                        f"l'écran [{screen_id}] a été ajouté",
                        'screen.*'
                    )
<<<<<<< HEAD
                data: dict[str, dict[str, str]] = {
                    f'{tournament_id}-{SCREEN_TYPE_BOARDS}-input.{SCREEN_TYPE_BOARDS}': {
=======
                auto_screen_sets: Dict[str, Dict[str, str]] = {
                    f'{tournament_id}-auto-{SCREEN_TYPE_BOARDS}-update.{SCREEN_TYPE_BOARDS}': {
>>>>>>> c94be3f9
                        'tournament': tournament_id,
                    },
                    f'{tournament_id}-auto-{SCREEN_TYPE_BOARDS}-view.{SCREEN_TYPE_BOARDS}': {
                        'tournament': tournament_id,
                    },
                    f'{tournament_id}-auto-{SCREEN_TYPE_PLAYERS}.players': {
                        'tournament': tournament_id,
                    },
                }
                for screen_set_id, options in auto_screen_sets.items():
                    section_key: str = f'screen.{screen_set_id}'
                    self[section_key] = options
            self[f'screen.{results_screen_id}'] = {
                'type': SCREEN_TYPE_RESULTS,
                'name': f'Derniers résultats',
                'menu_text': f'Derniers résultats',
                'menu': results_menu,
            }
            self._add_debug(
                f"l'écran [{results_screen_id}] a été ajouté",
                'screen.*'
            )
            screen_ids.append(results_screen_id)
            if len(self.tournaments) > 1:
                self[f'rotator.auto-{SCREEN_TYPE_BOARDS}'] = {
                    'screens': view_menu,
                }
                self[f'rotator.auto-{SCREEN_TYPE_PLAYERS}'] = {
                    'screens': players_menu,
                }
            else:
                self['rotator.auto'] = {
                    'screens': view_menu,
                }
        for screen_id in screen_ids:
            self.__build_screen(screen_id)
        if not len(self.__screens):
            self._add_warning("aucun écran n'a été initialisé")
        view_menu: list[AScreen] = []
        update_menu: list[AScreen] = []
        for screen in self.__screens.values():
            if screen.menu_text:
                if screen.update:
                    update_menu.append(screen)
                else:
                    view_menu.append(screen)
        for screen in self.__screens.values():
            if screen.menu is None:
                screen.set_menu_screens([])
                continue
            if screen.menu == 'view':
                screen.set_menu_screens(view_menu)
                continue
            if screen.menu == 'update':
                screen.set_menu_screens(update_menu)
                continue
            if screen.menu == 'family':
                if screen.family_id is None:
                    self._add_warning(
                        "l'écran n'appartient pas à une famille, aucun menu "
                        "ne sera affiché",
                        f'screen.{screen.id}',
                        'menu'
                    )
                    screen.set_menu_screens([])
                    continue
                screen.set_menu_screens(
                    self.__screens_by_family_id[screen.family_id]
                )
                continue
            menu_screens: list[AScreen] = []
            for screen_id in screen.menu.replace(' ', '').split(','):
                if screen_id:
                    if screen_id in self.screens:
                        menu_screens.append(self.screens[screen_id])
                    else:
                        self._add_warning(
                            f"l'écran [{screen_id}] n'existe pas, ignoré",
                            f'screen.{screen.id}',
                            'menu'
                        )
            screen.set_menu(', '.join([screen.id for screen in menu_screens]))
            screen.set_menu_screens(menu_screens)

    screen_keys: list[str] = [
        'type',
        'name',
        'columns',
        'menu_text',
        'show_timer',
        'menu',
        'update',
        'limit',
    ]

    def __build_screen(self, screen_id: str):
        section_key = f'screen.{screen_id}'
        screen_section = self[section_key]
        key = 'template'
        with suppress(KeyError):
            template_id = screen_section[key]
            if template_id not in self.templates:
                self._add_warning(
                    f"le modèle [{template_id}] n'existe pas, écran ignoré",
                    section_key,
                    key
                )
                return
            template: Template = self.templates[template_id]
            for sub_section_key, properties in template.data.items():
                if sub_section_key is None:
                    new_section_key = section_key
                else:
                    new_section_key = f'{section_key}.{sub_section_key}'
                if not new_section_key not in self:
                    self[new_section_key] = {}
                for key, value in properties.items():
                    self[new_section_key].setdefault(key, value)
        key = 'type'
        try:
            screen_type = screen_section[key]
        except KeyError:
            self._add_warning(
                f"type d'écran non précisé, écran ignoré",
                section_key,
                key
            )
            return
        screen_set_section_keys: list[str] = []
        screen_set_single_section_key = f'{section_key}.{screen_type}'
        if screen_type == SCREEN_TYPE_BOARDS:
            if screen_set_single_section_key in self:
                screen_set_section_keys = [screen_set_single_section_key, ]
                for screen_set_sub_section_key in self._get_subsection_keys_with_prefix(screen_set_single_section_key):
                    self._add_warning(
                        'rubrique non prise en compte, supprimez la rubrique '
                        f'[{screen_set_single_section_key}] pour cela',
                        f'{screen_set_single_section_key}.{screen_set_sub_section_key}'
                    )
            else:
                screen_set_section_keys = [
                    f'{screen_set_single_section_key}.{sub_section_key}'
                    for sub_section_key
                    in self._get_subsection_keys_with_prefix(screen_set_single_section_key)
                ]
            if not screen_set_section_keys:
                if len(self.tournaments) == 1:
                    self[screen_set_single_section_key] = {}
                    screen_set_section_keys.append(screen_set_single_section_key)
                    self._add_info(
                        'un seul tournoi, la rubrique '
                        f'[{screen_set_single_section_key}] a été ajoutée',
                        section_key
                    )
                else:
                    self._add_warning(
                        'rubrique absente, écran ignoré',
                        screen_set_single_section_key
                    )
                    return
        elif screen_type == SCREEN_TYPE_PLAYERS:
            if screen_set_single_section_key in self:
                screen_set_section_keys = [screen_set_single_section_key, ]
                for screen_set_sub_section_key in self._get_subsection_keys_with_prefix(screen_set_single_section_key):
                    self._add_warning(
                        'rubrique non prise en compte, supprimez la rubrique '
                        f'[{screen_set_single_section_key}] pour cela',
                        f'{screen_set_single_section_key}.{screen_set_sub_section_key}'
                    )
            else:
                screen_set_section_keys = [
                    screen_set_single_section_key + '.' + sub_section_key
                    for sub_section_key in self._get_subsection_keys_with_prefix(screen_set_single_section_key)
                ]
            if not screen_set_section_keys:
                if len(self.tournaments) == 1:
                    self[screen_set_single_section_key] = {}
                    screen_set_section_keys.append(screen_set_single_section_key)
                    self._add_info(
                        'un seul tournoi, la rubrique '
                        f'[{screen_set_single_section_key}] a été ajoutée',
                        section_key
                    )
                else:
                    self._add_warning(
                        'rubrique absente, écran ignoré',
                        screen_set_single_section_key
                    )
                    return
        elif screen_type == SCREEN_TYPE_RESULTS:
            pass
        else:
            self._add_warning(
                f"type d'écran [{screen_type}] inconnu, écran ignoré",
                section_key
            )
            return
        key = 'columns'
        default_columns: int = 1
        try:
            columns = int(screen_section[key])
            assert columns >= 1
        except KeyError:
            columns = default_columns
        except ValueError:
            self._add_warning(
                f'un entier est attendu, par défault [{default_columns}]',
                section_key,
                key
            )
            columns = default_columns
        except AssertionError:
            self._add_warning(
                'un entier strictement positif est attendu, par défaut '
                f'[{default_columns}]',
                section_key,
                key
            )
            columns = default_columns
        screen_sets: list[ScreenSet] | None = None
        if screen_type in [SCREEN_TYPE_BOARDS, SCREEN_TYPE_PLAYERS, ]:
            screen_sets = self.__build_screen_sets(screen_set_section_keys, columns)
            if not screen_sets:
                if screen_type == SCREEN_TYPE_BOARDS:
                    self._add_warning(
                        "pas d'ensemble d'échiquiers déclaré, écran ignoré",
                        section_key
                    )
                    # NOTE(Amaras) should this return?
                else:
                    self._add_warning(
                        "pas d'ensemble de joueur·euses déclaré, écran ignoré",
                        section_key
                    )
                return
        key = 'name'
        screen_name: str | None = None
        try:
            screen_name = screen_section[key]
        except KeyError:
            if screen_type == SCREEN_TYPE_RESULTS:
                screen_name = 'Derniers résultats'
                self._add_debug(
                    f'option absente, par défault [{screen_name}]',
                    section_key,
                    key
                )
            else:
                self._add_debug(
                    'option absente, le nom du premier ensemble sera utilisé',
                    section_key,
                    key
                )
        key = 'menu_text'
        menu_text = screen_section.get(key)
        key = 'menu'
        menu = screen_section.get(key)
        if menu is None:
            self._add_info(
                'option absente, aucun menu ne sera affiché (indiquer [none] '
                'pour supprimer ce message)',
                section_key,
                key
            )
        elif menu == 'none':
            menu = None
        elif menu == 'family':
            if screen_type == SCREEN_TYPE_RESULTS:
                self._add_warning(
                    "l'option [family] n'est pas autorisée pour les écrans de "
                    f'type [{screen_type}], aucun menu ne sera affiché',
                    section_key,
                    key
                )
                menu = None
        elif menu == 'view':
            pass
        elif menu == 'update':
            pass
        elif ',' in menu:
            pass
        else:
            self._add_warning(
                "[none], [family], [view], [update] ou une liste d'écrans "
                'séparés par des virgules sont attendus, aucun menu ne sera '
                'affiché',
                section_key,
                key
            )
            menu = None
        key = 'show_timer'
        default_show_timer: bool = True
        show_timer: bool = default_show_timer
        if key in screen_section:
            show_timer = self.getboolean(section_key, key)
            if show_timer is None:
                self._add_warning(
                    f'un booléen est attendu, par défaut [{default_show_timer}]',
                    section_key,
                    key
                )
        key = 'update'
        default_update: bool = False
        update: bool | None = default_update
        if screen_type == SCREEN_TYPE_BOARDS:
            if key in screen_section:
                update = self._getboolean_safe(section_key, key)
                if update is None:
                    self._add_warning(
                        'un booléen est attendu, écran ignoré',
                        section_key,
                        key
                    )
                    return
        else:
            if key in screen_section:
                self._add_warning(
                    "l'option n'est pas autorisée pour les écrans de type "
                    f"[{screen_type}], ignorée",
                    section_key,
                    key
                )
        key = 'limit'
        default_limit: int = 0
        limit: int | None = default_limit
        if screen_type == SCREEN_TYPE_RESULTS:
            if key in screen_section:
                limit = self._getint_safe(section_key, key)
                if limit is None:
                    self._add_warning(
                        f'un entier positif ou nul ets attendu, par défaut [{default_limit}]',
                        section_key,
                        key
                    )
                    limit = default_limit
                if limit > 0 and limit % columns > 0:
                    limit = columns * (limit // columns + 1)
                    self._add_info(
                        f'positionné à [{limit}] pour tenir sur {columns} colonnes',
                        section_key,
                        key
                    )
        else:
            if key in screen_section:
                self._add_warning(
                    f"l'option n'est pas autorisée pour les écrans de type [{screen_type}], ignorée",
                    section_key,
                    key
                )
        key = '__family__'
        family_id: str | None = None
        if key in screen_section:
            family_id = self.get(section_key, key)
        if screen_type == SCREEN_TYPE_BOARDS:
            self.__screens[screen_id] = ScreenBoards(
                screen_id,
                family_id,
                screen_name,
                columns,
                menu_text,
                menu,
                show_timer,
                screen_sets,
                update
            )
        elif screen_type == SCREEN_TYPE_PLAYERS:
            self.__screens[screen_id] = ScreenPlayers(
                screen_id,
                family_id,
                screen_name,
                columns,
                menu_text,
                menu,
                show_timer,
                screen_sets
            )
        elif screen_type == SCREEN_TYPE_RESULTS:
            self.__screens[screen_id] = ScreenResults(
                self.id,
                screen_id,
                family_id,
                screen_name,
                columns,
                menu_text,
                menu,
                show_timer,
                limit
            )
        for key, value in self.items(section_key):
            if key not in self.screen_keys + ['template', '__family__', ]:
                self._add_warning('option absente', section_key, key)
        if family_id is not None:
            if family_id not in self.__screens_by_family_id:
                self.__screens_by_family_id[family_id] = []
            self.__screens_by_family_id[family_id].append(self.__screens[screen_id])

    screen_set_keys = ['tournament', 'name', 'first', 'last', 'part', 'parts', ]

    def __build_screen_sets(self, section_keys: list[str], columns: int) -> list[ScreenSet]:
        screen_sets: list[ScreenSet] = []
        for section_key in section_keys:
            try:
                current_section = self[section_key]
            except KeyError:
                self._add_error('rubrique non trouvée', section_key)
                return screen_sets
            key = 'tournament'
            if key not in current_section:
                if len(self.tournaments) == 1:
                    current_section[key] = list(self.tournaments.keys())[0]
                else:
                    self._add_warning(
                        'option absente, écran ignoré',
                        section_key,
                        key
                    )
                    continue
            tournament_id: str = self.get(section_key, key)
            if tournament_id not in self.tournaments:
                self._add_warning(
                    f"le tournoi [{tournament_id}] n'existe pas, écran ignoré",
                    section_key,
                    key
                )
                continue
            if not self.tournaments[tournament_id].file:
                self._add_warning(
                    f"le fichier du tournoi [{tournament_id}] n'existe pas, "
                    "l'ensemble est ignoré",
                    section_key,
                    key
                )
                continue
            if (
                ('first' in current_section or 'last' in current_section) and
                ('part' in current_section or 'parts' in current_section)
            ):
                self._add_warning(
                    'les options [part]/[parts] et [first]/[last] ne sont pas '
                    'compatibles, écran ignoré',
                    section_key
                )
                continue
            key = 'first'
            first: int | None = None
            if key in current_section:
                first = self._getint_safe(section_key, key, minimum=1)
                if first is None:
                    self._add_warning(
                        'un entier positif non nul est attendu, ignoré',
                        section_key,
                        key
                    )
            key = 'last'
            last: int | None = None
            if key in current_section:
                last = self._getint_safe(section_key, key)
                if last is None:
                    self._add_warning(
                        'un entier positif non nul est attendu, ignoré',
                        section_key,
                        key
                    )
            if first is not None and last is not None and first > last:
                self._add_warning(
                    f'intervalle [{first}-{last}] non valide',
                    section_key
                )
                continue
            key = 'part'
            part: int | None = None
            if key in current_section:
                part = self._getint_safe(section_key, key)
                if part is None:
                    self._add_warning(
                        'un entier positif non nul est attendu, ignoré',
                        section_key,
                        key
                    )
            key = 'parts'
            parts: int | None = None
            if key in current_section:
                parts = self._getint_safe(section_key, key)
                if parts is None:
                    self._add_warning(
                        'un entier positif non nul est attendu, ignoré',
                        section_key,
                        key
                    )
            if (
                (part is None and parts is not None) or
                (part is not None and parts is None)
            ):
                # NOTE(Amaras) this should probably be another warning
                self._add_warning(
                    'les options [part]/[parts] et [first]/[last] ne sont pas '
                    'compatibles, écran ignoré',
                    section_key
                )
            if part is not None and parts is not None and part > parts:
                self._add_warning(
                    f"la partie [{part}] sur [{parts}] n'est pas valide, écran "
                    "ignoré",
                    section_key
                )
            key = 'name'
            name: str | None = None
            if key in current_section:
                name = self.get(section_key, key)
            for key, value in self.items(section_key):
                if key not in self.screen_set_keys:
                    self._add_warning('option inconnue', section_key, key)
            screen_sets.append(ScreenSet(
                self.tournaments[tournament_id],
                columns,
                first=first,
                last=last,
                part=part,
                parts=parts,
                name=name))
        return screen_sets

    def __build_rotators(self):
        rotator_ids: list[str] = self._get_subsection_keys_with_prefix('rotator')
        if not rotator_ids:
            self._add_debug('aucun écran rotatif déclaré', 'rotator.*')
            return
        for rotator_id in rotator_ids:
            self.__build_rotator(rotator_id)
        if not len(self.__rotators):
            self._add_debug('aucun écran rotatif défini')

    def __build_rotator(self, rotator_id: str):
        section_key = f'rotator.{rotator_id}'
        rotator_section = self[section_key]
        section_keys: list[str] = ['screens', 'families', 'delay', ]
        for key in rotator_section:
            if key not in section_keys:
                self._add_warning('option inconnue', section_key, key)
        key = 'delay'
        default_delay: int | None = ROTATOR_DEFAULT_DELAY
        delay: int = default_delay
        # if not self.has_option(section_key, key):
        if key not in rotator_section:
            self._add_debug(
                f'option absente, par défaut [{default_delay}]',
                section_key,
                key
            )
        else:
            delay = self._getint_safe(section_key, key, minimum=1)
            if delay is None:
                self._add_warning(
                    f'un entier positif non nul est attendu, par défaut '
                    f'[{default_delay}]',
                    section_key,
                    key
                )
        if 'screens' not in rotator_section and 'families' not in rotator_section:
            self._add_info(
                'au moins une option parmi [screens] et [families] doit être '
                'définie, écran rotatif ignoré',
                section_key
            )
            return
        screens: list[AScreen] = []
        key = 'families'
        if key in rotator_section:
            for family_id in str(rotator_section.get(key)).replace(' ', '').split(','):
                if family_id:
                    if family_id not in self.__screens_by_family_id:
                        self._add_warning(
                            f"la famille [{family_id}] n'existe pas, ignorée",
                            section_key,
                            key
                        )
                    else:
                        screens += self.__screens_by_family_id[family_id]
        key = 'screens'
        # if self.has_option(section_key, key):
        if key in rotator_section:
            for screen_id in str(rotator_section.get(key)).replace(' ', '').split(','):
                if screen_id:
                    if screen_id not in self.screens:
                        self._add_warning(
                            f"l'écran [{screen_id}] n'existe pas, ignoré",
                            section_key,
                            key
                        )
                    elif self.screens[screen_id] not in screens:
                        screens.append(self.screens[screen_id])

        if 'screens' not in rotator_section and 'families' not in rotator_section:
            self._add_warning(
                'au moins une des deux options [screens] ou [families] doit '
                'être utilisée, écran rotatif ignoré',
                section_key
            )
            return
        if not screens:
            self._add_warning('aucun écran, écran rotatif ignoré', section_key, key)
            return
        self.__rotators[rotator_id] = Rotator(rotator_id, delay, screens)

    def __build_timer(self):
        timer: Timer = Timer()
        section_key = 'timer.hour'
        hour_ids: list[str] = self._get_subsection_keys_with_prefix(section_key)
        if not hour_ids:
            self._add_debug(
                'aucun horaire déclaré, le chronomètre ne sera pas disponible',
                'timer.hour.*'
            )
            return
        for hour_id in hour_ids:
            self.__build_timer_hour(hour_id, timer)
        if not timer.hours:
            self._add_warning(
                'aucun horaire défini, le chronomètre ne sera pas disponible',
                section_key
            )
            return
        self.__build_timer_colors(timer)
        self.__build_timer_delays(timer)
        self.__timer = timer
        self.timer.set_hours_timestamps()

    def __build_timer_hour(self, hour_id: str, timer: Timer):
        section_key = f'timer.hour.{hour_id}'
        timer_section = self[section_key]
        section_keys: list[str] = ['date', 'text_before', 'text_after', ]
        key = 'date'
        if key not in timer_section:
            self._add_warning('option absente, horaire ignoré', section_key, key)
            return
        previous_hour: TimerHour | None = None
        if timer.hours:
            previous_hour = timer.hours[-1]
        datetime_str = re.sub(r'\s+', ' ', str(timer_section.get(key)).strip().upper())
        timestamp: int | None = None
        matches = re.match('^#?([0-9]{4})-([0-9]{1,2})-([0-9]{1,2}) ([0-9]{1,2}):([0-9]{1,2})$', datetime_str)
        if matches:
            try:
                timestamp = int(time.mktime(datetime.datetime.strptime(datetime_str, '%Y-%m-%d %H:%M').timetuple()))
            except ValueError:
                pass
        else:
            matches = re.match('^([0-9]{1,2}):([0-9]{1,2})$', datetime_str)
            if matches:
                if previous_hour is None:
                    self._add_warning('le jour du premier horaire doit être spécifié, horaire ignoré', section_key, key)
                    return
                self._add_debug(f'jour non spécifié, [{datetime_str} {previous_hour}] pris en compte', section_key, key)
                try:
                    timestamp = int(time.mktime(datetime.datetime.strptime(
                        previous_hour.date_str + ' ' + datetime_str, '%Y-%m-%d %H:%M').timetuple()))
                except ValueError:
                    pass
        if timestamp is None:
            self._add_warning(f'date [{datetime_str}] non valide ([YYYY-MM-DD hh:mm] ou [hh:mm] attendu), '
                              f'horaire ignoré', section_key, key)
            return
        hour: TimerHour = TimerHour(hour_id, timestamp)
        if timer.hours:
            previous_hour = timer.hours[-1]
            if timestamp <= previous_hour.timestamp:
                self._add_warning(f"l'horaire [{hour.datetime_str}] arrive avant l'horaire précédent "
                                  f'[{previous_hour.datetime_str}], horaire ignoré', section_key, key)
                return

        if hour_id.isdigit():
            hour.set_round(int(hour_id))
        key = 'text_before'
        if self.has_option(section_key, key):
            hour.set_text_before(self.get(section_key, key))
        key = 'text_after'
        if self.has_option(section_key, key):
            hour.set_text_after(self.get(section_key, key))
        if hour.text_before is None or hour.text_after is None:
            self._add_warning(
                'les options [text_before] et [text_after] sont attendues, '
                'horaire ignoré',
                section_key
            )
            return
        for key, value in self.items(section_key):
            if key not in section_keys:
                self._add_warning('option inconnue', section_key, key)
        timer.hours.append(hour)

    def __build_timer_colors(self, timer: Timer):
        section_key = 'timer.colors'
        try:
            color_section = self[section_key]
        except KeyError:
            return
        section_keys = [str(id) for id in range(1, 4)]
        simplified_hex_pattern = re.compile('^#?([0-9A-F])([0-9A-F])([0-9A-F])$')
        hex_pattern = re.compile('^#?([0-9A-F]{2})([0-9A-F]{2})([0-9A-F]{2})$')
        rgb_pattern = re.compile(r'^(RBG)*\(([0-9]+),([0-9]+)([0-9]+)\)*$')
        for key in color_section:
            if key not in section_keys:
                self._add_warning(
                    'option de couleur invalide (acceptées : '
                    f'[{", ".join(section_keys)}]), '
                    'couleur ignorée',
                    section_key,
                    key
                )
                continue
            color_id = int(key)
            color_rbg: tuple[int, int, int] | None = None
            color_value: str = color_section.get(key).replace(' ', '').upper()
            matches = simplified_hex_pattern.match(color_value)
            if matches:
                color_rbg = (
                    int(matches.group(1) * 2, 16),
                    int(matches.group(2) * 2, 16),
                    int(matches.group(3) * 2, 16),
                )
            else:
                matches = hex_pattern.match(color_value)
                if matches:
                    color_rbg = (
                        int(matches.group(1), 16),
                        int(matches.group(2), 16),
                        int(matches.group(3), 16),
                    )
                else:
                    matches = rgb_pattern.match(color_value)
                    if matches:
                        color_rbg = (
                            int(matches.group(1)),
                            int(matches.group(2)),
                            int(matches.group(3)),
                        )
                        if color_rbg[0] > 255 or color_rbg[1] > 255 or color_rbg[2] > 255:
                            color_rbg = None
            if color_rbg is None:
                self._add_warning(
                    f'couleur [{color_value}] non valide (#HHH, #HHHHHH ou '
                    'RGB(RRR, GGG, BBB) attendu), la couleur par défaut sera '
                    'utilisée',
                    section_key,
                    key
                )
            else:
                self._add_info(
                    f'couleur personnalisée [{color_rbg}] définie',
                    section_key,
                    key
                )
                timer.colors[color_id] = color_rbg

    def __build_timer_delays(self, timer: Timer):
        section_key = 'timer.delays'
        try:
            delay_section = self[section_key]
        except KeyError:
            return
        section_keys = [str(id) for id in range(1, 4)]
        for key in delay_section:
            if key not in section_keys:
                self._add_warning(
                    'option de délai non valide (acceptées: '
                    f'[{", ".join(section_keys)}])',
                    section_key,
                    key
                )
                continue
            delay_id = int(key)
            delay: int | None = self._getint_safe(section_key, key, minimum=1)
            if delay is None:
                self._add_warning(
                    'un entier positif est attendu, ignoré',
                    section_key,
                    key
                )
            else:
                timer.delays[delay_id] = delay

    def store_result(self, tournament: Tournament, board: Board, result: int):
        results_dir: Path = Result.results_dir(self.id)
        if not results_dir.is_dir():
            results_dir.mkdir(parents=True)
        now: float = time.time()
        # delete old files
        for file in results_dir.glob('*'):
            if now - file.lstat().st_ctime > 3600:
                file.unlink()
                logger.debug(f'le fichier [{file}] a été supprimé')
        # add a new file
        white_str: str = (f'{board.white_player.last_name} {board.white_player.first_name} {board.white_player.rating}'
                          .replace(' ', '_'))
        black_str: str = (f'{board.black_player.last_name} {board.black_player.first_name} {board.black_player.rating}'
                          .replace(' ', '_'))
        filename: str = f'{now} {tournament.id} {tournament.current_round} {board.id} {white_str} {black_str} {result}'
        result_file: Path = Path(results_dir, filename)
        result_file.touch()
        logger.info(f'le fichier [{result_file}] a été ajouté')

    def __lt__(self, other: 'Event'):
        # p1 < p2 calls p1.__lt__(p2)
        return self.name > other.name

    def __eq__(self, other):
        # p1 == p2 calls p1.__eq__(p2)
        if not isinstance(self, Event):
            return NotImplemented
        return self.name == other.name


def get_events(silent: bool = True, with_tournaments_only: bool = False) -> list[Event]:
    event_files: Iterator[Path] = EVENTS_PATH.glob('*.ini')
    events: list[Event] = []
    for event_file in event_files:
        event_id: str = event_file.stem
        event: Event = Event(event_id, silent=silent)
        if not with_tournaments_only or event.tournaments:
            events.append(event)
    return events


def get_events_by_name(silent: bool = True, with_tournaments_only: bool = False) -> list[Event]:
    return sorted(get_events(silent=silent, with_tournaments_only=with_tournaments_only), key=lambda event: event.name)<|MERGE_RESOLUTION|>--- conflicted
+++ resolved
@@ -689,7 +689,6 @@
                 players_menu: str = view_menu
                 results_menu: str = view_menu
             for tournament_id in self.tournaments:
-<<<<<<< HEAD
                 if not self.tournaments[tournament_id].file:
                     continue
                 name_prefix: str = ''
@@ -697,11 +696,9 @@
                     name_prefix = f'{self.tournaments[tournament_id].name} - '
                 data: dict[str, dict[str, str]] = {
                     f'{tournament_id}-{SCREEN_TYPE_BOARDS}-update': {
-=======
                 tournament_name = self.tournaments[tournament_id].name
-                auto_screens: Dict[str, Dict[str, str]] = {
+                auto_screens: dict[str, dict[str, str]] = {
                     f'{tournament_id}-auto-{SCREEN_TYPE_BOARDS}-update': {
->>>>>>> c94be3f9
                         'type': SCREEN_TYPE_BOARDS,
                         'update': 'on',
                         'name': f'{f"{tournament_name} - " if len(self.tournaments) > 1 else ""}'
@@ -738,13 +735,8 @@
                         f"l'écran [{screen_id}] a été ajouté",
                         'screen.*'
                     )
-<<<<<<< HEAD
-                data: dict[str, dict[str, str]] = {
-                    f'{tournament_id}-{SCREEN_TYPE_BOARDS}-input.{SCREEN_TYPE_BOARDS}': {
-=======
-                auto_screen_sets: Dict[str, Dict[str, str]] = {
+                auto_screen_sets: dict[str, dict[str, str]] = {
                     f'{tournament_id}-auto-{SCREEN_TYPE_BOARDS}-update.{SCREEN_TYPE_BOARDS}': {
->>>>>>> c94be3f9
                         'tournament': tournament_id,
                     },
                     f'{tournament_id}-auto-{SCREEN_TYPE_BOARDS}-view.{SCREEN_TYPE_BOARDS}': {
