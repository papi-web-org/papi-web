--- conflicted
+++ resolved
@@ -117,9 +117,11 @@
         
         key = 'name'
         default_name = self.__id
-<<<<<<< HEAD
         try:
             self.__name = section[key]
+            if not self.__name:
+                self._add_error(f'option vide', section, key)
+                return
         except KeyError:
             self.__name = default_name
             self._add_info(
@@ -138,16 +140,6 @@
             )
             return
 
-=======
-        self.__name = default_name
-        if not self.has_option(section, key):
-            self._add_info(f'option absente, par défaut [{default_name}]', section, key)
-        else:
-            self.__name = self.get(section, key)
-        if not self.__name:
-            self._add_error(f'option vide', section, key)
-            return
->>>>>>> 1edbc659
         key = 'path'
         default_path: Path = Path('papi')
         try:
